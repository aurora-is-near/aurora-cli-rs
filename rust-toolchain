--- conflicted
+++ resolved
@@ -1,7 +1,3 @@
 [toolchain]
-<<<<<<< HEAD
-channel = "1.72.0"
-=======
 channel = "1.75.0"
->>>>>>> 2c88417b
 components = [ "clippy", "rustfmt" ]