--- conflicted
+++ resolved
@@ -31,20 +31,12 @@
 clap = { version = "4", features = ["derive"] }
 ethabi = "18"
 hex = "0.4.3"
-<<<<<<< HEAD
 libsecp256k1 = "0.7"
+near-chain-configs = "0.16"
 near-crypto = "0.16"
 near-jsonrpc-client = "0.5"
 near-jsonrpc-primitives = "0.16"
 near-primitives = "0.16"
-=======
-libsecp256k1 = "0.7.0"
-near-chain-configs = "0.15"
-near-crypto = "0.15"
-near-jsonrpc-client = "0.4"
-near-jsonrpc-primitives = "0.15"
-near-primitives = "0.15"
->>>>>>> d02b9911
 reqwest = { version = "0.11", features = ["json"] }
 rlp = "0.5.0"
 serde = { version = "1", features = ["derive"] }
