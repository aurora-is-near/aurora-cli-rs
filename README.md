--- conflicted
+++ resolved
@@ -848,7 +848,3 @@
       --entry <ENTRY>  Entry for removing from the whitelist
   -h, --help           Print help
 ```
-<<<<<<< HEAD
-
-=======
->>>>>>> da7a4dc0
